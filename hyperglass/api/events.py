--- conflicted
+++ resolved
@@ -10,7 +10,7 @@
 from hyperglass.state import use_state
 from hyperglass.log import log
 
-__all__ = ("check_redis", "init_ip_enrichment")
+__all__ = ("check_redis",)
 
 
 async def check_redis(_: Litestar) -> t.NoReturn:
@@ -19,31 +19,6 @@
     cache.check()
 
 
-<<<<<<< HEAD
-async def init_ip_enrichment(_: Litestar) -> None:
-    """Initialize IP enrichment data at startup."""
-    try:
-        params = use_state("params")
-        if not params.structured.ip_enrichment.enabled:
-            log.debug("IP enrichment disabled, skipping initialization")
-            return
-    except Exception as e:
-        log.debug(f"Could not check IP enrichment config: {e}")
-        return
-
-    try:
-        from hyperglass.external.ip_enrichment import _service
-
-        log.info("Initializing IP enrichment data at startup...")
-        success = await _service.ensure_data_loaded()
-        if success:
-            log.info("IP enrichment data loaded successfully at startup")
-        else:
-            log.warning("Failed to load IP enrichment data at startup")
-    except Exception as e:
-        log.error(f"Error initializing IP enrichment data: {e}")
-=======
 # init_ip_enrichment removed: startup refresh is intentionally disabled and
 # IP enrichment data is loaded on-demand when required. Keeping a no-op
-# startup hook adds no value and may cause confusion.
->>>>>>> a259abff
+# startup hook adds no value and may cause confusion.