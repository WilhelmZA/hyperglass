--- conflicted
+++ resolved
@@ -184,8 +184,6 @@
                         structured=data.device.structured_output or False,
                     )
                 else:
-<<<<<<< HEAD
-=======
                     # Best-effort: if IP enrichment is enabled, schedule a
                     # non-blocking background refresh so the service can
                     # update PeeringDB caches without relying on the client.
@@ -219,7 +217,6 @@
                         # If we can't access params, skip background refresh
                         pass
 
->>>>>>> a259abff
                     # Pass request to execution module
                     output = await execute(data)
 
@@ -240,20 +237,6 @@
                 else:
                     raw_output = str(output)
 
-<<<<<<< HEAD
-                # Only cache successful results
-                await loop.run_in_executor(
-                    None, partial(cache.set_map_item, cache_key, "output", raw_output)
-                )
-                await loop.run_in_executor(
-                    None, partial(cache.set_map_item, cache_key, "timestamp", timestamp)
-                )
-                await loop.run_in_executor(
-                    None, partial(cache.expire, cache_key, expire_in=_state.params.cache.timeout)
-                )
-
-                _log.bind(cache_timeout=_state.params.cache.timeout).debug("Response cached")
-=======
                 # Detect semantically-empty structured outputs and avoid caching them.
                 # Examples:
                 # - BGPRouteTable: {'count': 0, 'routes': []}
@@ -291,7 +274,6 @@
                     _log.bind(cache_key=cache_key).warning(
                         "Structured output was empty (e.g. 0 routes / 0 hops) - skipping cache to allow immediate retry"
                     )
->>>>>>> a259abff
 
                 runtime = int(round(elapsedtime, 0))
 
@@ -360,8 +342,6 @@
     try:
         from hyperglass.external.ip_enrichment import refresh_ip_enrichment_data
 
-<<<<<<< HEAD
-=======
         # If enrichment is disabled in config, return a clear message
         try:
             from hyperglass.state import use_state
@@ -377,7 +357,6 @@
             # If config can't be read, proceed with refresh call and let it decide
             pass
 
->>>>>>> a259abff
         success = await refresh_ip_enrichment_data(force=force)
         return {
             "success": success,
