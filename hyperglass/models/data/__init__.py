--- conflicted
+++ resolved
@@ -4,12 +4,8 @@
 from typing import Union
 
 # Local
-<<<<<<< HEAD
-from .bgp_route import BGPRouteTable
+from .bgp_route import BGPRoute, BGPRouteTable
 from .traceroute import TracerouteResult
-=======
-from .bgp_route import BGPRoute, BGPRouteTable
->>>>>>> d1e42f55
 
 OutputDataModel = Union[BGPRouteTable, TracerouteResult]
 
