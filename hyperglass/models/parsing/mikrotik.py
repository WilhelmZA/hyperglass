--- conflicted
+++ resolved
@@ -341,21 +341,6 @@
         """
         _log = log.bind(parser="MikrotikTracerouteTable")
 
-<<<<<<< HEAD
-        # DEBUG: Log the raw input
-        _log.debug(f"=== RAW MIKROTIK TRACEROUTE INPUT ===")
-        _log.debug(f"Target: {target}, Source: {source}")
-        _log.debug(f"Raw text length: {len(text)} characters")
-        _log.debug(f"Raw text:\n{repr(text)}")
-        _log.debug(f"=== END RAW INPUT ===")
-
-        lines = text.strip().split("\n")
-        _log.debug(f"Split into {len(lines)} lines")
-
-        # DEBUG: Log each line with line numbers
-        for i, line in enumerate(lines):
-            _log.debug(f"Line {i:2d}: {repr(line)}")
-=======
         # Minimal input summary to avoid excessive logs while keeping context
         _log.debug(
             "Parsing MikroTik traceroute",
@@ -397,7 +382,6 @@
             target = extracted_target
 
         lines = text.strip().split("\n")
->>>>>>> a259abff
 
         # Find all table starts - handle both formats:
         # Format 1: "Columns: ADDRESS, LOSS, SENT..." (newer format with hop numbers)
@@ -411,10 +395,6 @@
                 and not line.strip().startswith(("1", "2", "3", "4", "5", "6", "7", "8", "9"))
             ):
                 table_starts.append(i)
-<<<<<<< HEAD
-                _log.debug(f"Found table start at line {i}: {repr(line)}")
-=======
->>>>>>> a259abff
 
         if not table_starts:
             _log.warning("No traceroute table headers found in output")
@@ -423,24 +403,15 @@
         # Take the LAST table (newest/final results)
         last_table_start = table_starts[-1]
         _log.debug(
-<<<<<<< HEAD
-            f"Found {len(table_starts)} tables, using the last one starting at line {last_table_start}"
-=======
             "Found traceroute tables",
             tables_found=len(table_starts),
             last_table_start=last_table_start,
->>>>>>> a259abff
         )
 
         # Determine format by checking the header line
         header_line = lines[last_table_start].strip()
         is_columnar_format = "Columns:" in header_line
-<<<<<<< HEAD
-        _log.debug(f"Header line: {repr(header_line)}")
-        _log.debug(f"Is columnar format: {is_columnar_format}")
-=======
         _log.debug("Header determined", header=header_line, columnar=is_columnar_format)
->>>>>>> a259abff
 
         # Parse only the last table
         hops = []
@@ -455,10 +426,6 @@
 
             # Skip empty lines
             if not line:
-<<<<<<< HEAD
-                _log.debug(f"Line {i}: EMPTY - skipping")
-=======
->>>>>>> a259abff
                 continue
 
             # Skip the column header lines
@@ -468,26 +435,14 @@
                 or line.startswith("#")
             ):
                 in_data_section = True
-<<<<<<< HEAD
-                _log.debug(f"Line {i}: HEADER - entering data section: {repr(line)}")
-=======
->>>>>>> a259abff
                 continue
 
             # Skip paging prompts
             if "-- [Q quit|C-z pause]" in line:
-<<<<<<< HEAD
-                _log.debug(f"Line {i}: PAGING PROMPT - breaking: {repr(line)}")
-                break  # End of this table
-
-            if in_data_section and line:
-                _log.debug(f"Line {i}: PROCESSING DATA LINE: {repr(line)}")
-=======
                 break  # End of this table
 
             if in_data_section and line:
                 # Process data line
->>>>>>> a259abff
                 try:
                     # Define helper function for RTT parsing
                     def parse_rtt(rtt_str: str) -> t.Optional[float]:
@@ -509,10 +464,6 @@
                     ):
                         # This is a timeout/continuation hop
                         parts = line.split()
-<<<<<<< HEAD
-                        _log.debug(f"Line {i}: Timeout/continuation line, parts: {parts}")
-=======
->>>>>>> a259abff
 
                         if len(parts) >= 2 and parts[0].endswith("%"):
                             ip_address = None
@@ -544,23 +495,13 @@
                             )
                             hops.append(hop)
                             current_hop_number += 1
-<<<<<<< HEAD
-                            _log.debug(f"Line {i}: Created timeout hop {hop.hop_number}")
-=======
->>>>>>> a259abff
                             continue
 
                     if is_columnar_format:
                         # New format: "1  10.0.0.41         0%     1  0.5ms   0.5   0.5   0.5      0"
                         parts = line.split()
-<<<<<<< HEAD
-                        _log.debug(f"Line {i}: Columnar format, parts: {parts}")
-                        if len(parts) < 3:
-                            _log.debug(f"Line {i}: Too few parts ({len(parts)}), skipping")
-=======
                         if len(parts) < 3:
                             continue
->>>>>>> a259abff
                             continue
 
                         hop_number = int(parts[0])
@@ -585,24 +526,14 @@
                             best_rtt_str = "timeout"
                             worst_rtt_str = "timeout"
                         else:
-<<<<<<< HEAD
-                            _log.debug(f"Line {i}: Doesn't match columnar patterns, skipping")
-=======
                             continue
->>>>>>> a259abff
                             continue
                     else:
                         # Old format: "196.60.8.198                       0%    1  17.1ms    17.1    17.1    17.1       0"
                         # We need to deduplicate by taking the LAST occurrence of each IP
                         parts = line.split()
-<<<<<<< HEAD
-                        _log.debug(f"Line {i}: Old format, parts: {parts}")
-                        if len(parts) < 6:
-                            _log.debug(f"Line {i}: Too few parts ({len(parts)}), skipping")
-=======
                         if len(parts) < 6:
                             continue
->>>>>>> a259abff
                             continue
 
                         ip_address = parts[0] if not parts[0].endswith("%") else None
@@ -610,13 +541,9 @@
                         # Check for truncated IPv6 addresses
                         if ip_address and (ip_address.endswith("...") or ip_address.endswith("..")):
                             _log.warning(
-<<<<<<< HEAD
-                                f"Line {i}: Truncated IP address detected: {ip_address} - setting to None"
-=======
                                 "Truncated IP address detected, setting to None",
                                 line=i,
                                 ip=ip_address,
->>>>>>> a259abff
                             )
                             ip_address = None
 
@@ -644,11 +571,7 @@
 
                     # Convert timing values
                     def parse_rtt(rtt_str: str) -> t.Optional[float]:
-<<<<<<< HEAD
-                        if rtt_str in ("timeout", "-", "0ms"):
-=======
                         if rtt_str in ("timeout", "-", "0ms", "*"):
->>>>>>> a259abff
                             return None
                         # Remove 'ms' suffix and convert to float
                         rtt_clean = re.sub(r"ms$", "", rtt_str)
@@ -679,21 +602,6 @@
                     )
 
                     hops.append(hop_obj)
-<<<<<<< HEAD
-                    _log.debug(
-                        f"Line {i}: Created hop {final_hop_number}: {ip_address} - {loss_pct}% - {sent_count} sent"
-                    )
-
-                except (ValueError, IndexError) as e:
-                    _log.debug(f"Failed to parse line '{line}': {e}")
-                    continue
-
-        _log.debug(f"Before deduplication: {len(hops)} hops")
-
-        # For old format, we need to deduplicate by IP and take only final stats
-        if not is_columnar_format and hops:
-            _log.debug(f"Old format detected - deduplicating {len(hops)} total entries")
-=======
 
                 except (ValueError, IndexError) as e:
                     _log.debug("Failed to parse traceroute data line", line=line, error=str(e))
@@ -705,7 +613,6 @@
         # For old format, we need to deduplicate by IP and take only final stats
         if not is_columnar_format and hops:
             _log.debug("Old format detected - deduplicating entries", total_entries=len(hops))
->>>>>>> a259abff
 
             # Group by IP address and take the HIGHEST SENT count (final stats)
             ip_to_final_hop = {}
@@ -724,22 +631,11 @@
                 if ip_key not in hop_order:
                     hop_order.append(ip_key)
                     ip_to_max_sent[ip_key] = 0
-<<<<<<< HEAD
-                    _log.debug(f"New IP discovered: {ip_key}")
-=======
->>>>>>> a259abff
 
                 # Keep hop with highest SENT count (most recent/final stats)
                 if hop.sent_count and hop.sent_count >= ip_to_max_sent[ip_key]:
                     ip_to_max_sent[ip_key] = hop.sent_count
                     ip_to_final_hop[ip_key] = hop
-<<<<<<< HEAD
-                    _log.debug(f"Updated {ip_key}: SENT={hop.sent_count} (final stats)")
-
-            _log.debug(f"IP order: {hop_order}")
-            _log.debug(f"Final IP stats: {[(ip, ip_to_max_sent[ip]) for ip in hop_order]}")
-=======
->>>>>>> a259abff
 
             # Rebuild hops list with final stats and correct hop numbers
             final_hops = []
@@ -747,23 +643,6 @@
                 final_hop = ip_to_final_hop[ip_key]
                 final_hop.hop_number = i  # Correct hop numbering
                 final_hops.append(final_hop)
-<<<<<<< HEAD
-                _log.debug(
-                    f"Final hop {i}: {ip_key} - Loss: {final_hop.loss_pct}% - Sent: {final_hop.sent_count}"
-                )
-
-            hops = final_hops
-            _log.debug(f"Deduplication complete: {len(hops)} unique hops with final stats")
-
-        _log.debug(f"After processing: {len(hops)} final hops")
-        for hop in hops:
-            _log.debug(
-                f"Final hop {hop.hop_number}: {hop.ip_address} - {hop.loss_pct}% loss - {hop.sent_count} sent"
-            )
-
-        result = MikrotikTracerouteTable(target=target, source=source, hops=hops)
-        _log.info(f"Parsed {len(hops)} hops from MikroTik traceroute final table")
-=======
 
             hops = final_hops
             _log.debug(
@@ -809,18 +688,14 @@
 
         result = MikrotikTracerouteTable(target=target, source=source, hops=hops)
         _log.info("Parsed traceroute final table", hops=len(hops))
->>>>>>> a259abff
         return result
 
     def traceroute_result(self):
         """Convert to TracerouteResult format."""
         from hyperglass.models.data.traceroute import TracerouteResult, TracerouteHop
-<<<<<<< HEAD
-=======
         from hyperglass.log import log
 
         _log = log.bind(parser="MikrotikTracerouteTable")
->>>>>>> a259abff
 
         converted_hops = []
         for hop in self.hops:
@@ -833,34 +708,6 @@
                 display_ip = hop.ip_address
                 ip_address = None
 
-<<<<<<< HEAD
-            converted_hops.append(
-                TracerouteHop(
-                    hop_number=hop.hop_number,
-                    ip_address=ip_address,  # None for truncated IPs
-                    display_ip=display_ip,  # Truncated IP for display
-                    hostname=hop.hostname,
-                    rtt1=hop.best_rtt,
-                    rtt2=hop.avg_rtt,
-                    rtt3=hop.worst_rtt,
-                    # MikroTik-specific statistics
-                    loss_pct=hop.loss_pct,
-                    sent_count=hop.sent_count,
-                    last_rtt=hop.last_rtt,
-                    best_rtt=hop.best_rtt,
-                    worst_rtt=hop.worst_rtt,
-                    # BGP enrichment fields will be populated by enrichment plugin
-                    # For truncated IPs, these will remain None/empty
-                    asn=None,
-                    org=None,
-                    prefix=None,
-                    country=None,
-                    rir=None,
-                    allocated=None,
-                )
-            )
-
-=======
             created_hop = TracerouteHop(
                 hop_number=hop.hop_number,
                 ip_address=ip_address,  # None for truncated IPs
@@ -889,7 +736,6 @@
 
             converted_hops.append(created_hop)
 
->>>>>>> a259abff
         return TracerouteResult(
             target=self.target,
             source=self.source,
