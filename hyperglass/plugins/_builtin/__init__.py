--- conflicted
+++ resolved
@@ -14,12 +14,9 @@
 from .bgp_route_ip_enrichment import ZBgpRouteIpEnrichment
 from .trace_route_mikrotik import TraceroutePluginMikrotik
 from .trace_route_huawei import TraceroutePluginHuawei
-<<<<<<< HEAD
-=======
 from .trace_route_arista import TraceroutePluginArista
 from .trace_route_frr import TraceroutePluginFrr
 from .trace_route_juniper import TraceroutePluginJuniper
->>>>>>> a259abff
 
 __all__ = (
     "BGPRoutePluginArista",
@@ -34,11 +31,8 @@
     "ZBgpRouteIpEnrichment",
     "TraceroutePluginMikrotik",
     "TraceroutePluginHuawei",
-<<<<<<< HEAD
-=======
     "TraceroutePluginArista",
     "TraceroutePluginFrr",
     "TraceroutePluginJuniper",
->>>>>>> a259abff
     "RemoveCommand",
 )